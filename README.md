<<<<<<< HEAD
# CK05 Control box firmware

           ▒▄,
     ▀▓▄,   ▀▓▓▓▒▄,                                    ¬╖,
      ╙▓▓▓▓▓▒▄▄▄▄,`╙^^        ,,,╓╓╓╖╖╖╓╓,,,,             ▀▓▓▄▄,
        ▀▓▓▓▓▓▓▓▓▓▓▓▓▓▓▓▓▓▓▓▓▓▓▓▀▀▀▀^`^`       `└"^"¬─-    ▓▓▓▓▓▓▓▒╖
         ▀▓▓▓▓▓▓▓▓▓▓▓▓▓▓▓▓▀▀`                           ╓▄▓▓▓▓▓▓▓▓▓▓▓▓▒╖
          ╙▓▓▓▓▓▓▓▓▓▓▓▀╙                ╙▀█▓▓▓▓▓▓▓▓▓▓▓▓▓▓▓▓▓▓▓▓▓▓▓▓▓▓▓▓▓▓▓▄,
            ▀▓▓▓▓▓▓▀`                         `╙▀▀▀▀▀▀▀▀▀▀▀▀▀▀▀╙^^^"▀▀▀▀▀▓▓▓▓▄,
             ▀▓▓▓▀                                                           `▀▀▄
              ╙▀                                                                  `

## NCKU Formula Racing
-📍Tainan, Taiwan(R.O.C.)  
-📧nckufs.club@gs.ncku.edu.tw  
-🔗[Facebook](https://www.facebook.com/nckuformularacing/) | [Instagram](https://www.instagram.com/nckuformularacing/) | [Youtube](https://www.youtube.com/@nckuformularacing4968/)
=======
# fsae-2024

The control-box firmware of the NCKU formula
>>>>>>> a2586d71

## Project's File Structure

### AZURE_RTOS

Initialization files for Azure RTOS, laying the groundwork for real-time
operating system functionalities crucial for managing the car's operations.

### Core

Source files primarily responsible for initializing STM32, featuring
auto-generated code to establish the foundational aspects of the car's control
systems.

### Drivers

STM32 BSP (Board Support Package) drivers and custom libraries tailored to the
specific requirements of the FSAE car.

Configs: Configuration loader aiding in firmware setup, enabling dynamic
adjustments and optimizations for different racing scenarios.

Sensors: Repository for sensor-related functionalities, encompassing modules for
interfacing with various sensors crucial for monitoring the car's performance.
ADC: Analog-to-Digital Converter functionalities for precise data acquisition
from analog sensors. IMU: Inertial Measurement Unit functionalities for accurate
motion tracking and vehicle dynamics analysis. Traction: Components related to
traction control mechanisms, optimizing the car's traction under varying driving
conditions. Inverter: Modules responsible for managing inverters, enhancing
power delivery efficiency and control.

### FileX

Integration of FileX, a high-performance file system optimized for deeply
embedded applications, facilitating data logging and storage functionalities
vital for post-race analysis and system diagnostics.

### Tasks

Task-specific files organizing code based on operational tasks within the FSAE
car, facilitating modularity and scalability in system development and
maintenance.

This meticulously structured approach ensures a robust foundation for developing
an embedded system tailored specifically for the unique requirements and
challenges posed by the high-performance environment of an FSAE car. From
low-level hardware initialization to high-level task management and control
algorithms, each directory serves a distinct purpose in enabling efficient
development, deployment, and maintenance of the embedded system driving the FSAE
car to success on the track.

## Requirements

- [make](https://www.gnu.org/software/make/)
- [cmake](https://cmake.org/)
- [AArch32 bare-metal target (arm-none-eabi)](https://developer.arm.com/downloads/-/arm-gnu-toolchain-downloads)
- [ninja](https://ninja-build.org/)
- [STM32CubeMX](https://www.st.com/en/development-tools/stm32cubemx.html)
- [pyocd](https://pyocd.io/)

## Build

```
$ make
```

The compiled binary file will be `build/fsae-2024.bin` or `build/fsae-2024.elf`

## Debug

```
$ make debug
```

## Flash

```
$ make flash
```

## Monitor

<<<<<<< HEAD
This firmware uses [Segger RTT](https://www.segger.com/products/debug-probes/j-link/technology/about-real-time-transfer/) library. If pyocd encounters a `Control Block` error, update the `RTT_ADDR` in makefile to match the `_SEGGER_RTT` address in `build/fsae-2024.map`.
=======
This firmware use
[Segger RTT](https://www.segger.com/products/debug-probes/j-link/technology/about-real-time-transfer/)
library with default CB (control block) address `0x20000000`.
>>>>>>> a2586d71

```
$ make monitor
```

## License

```
Copyright 2024 NCKU Formula Racing

Redistribution and use in source and binary forms, with or without modification, are permitted provided that the following conditions are met:

1. Redistributions of source code must retain the above copyright notice, this list of conditions and the following disclaimer.

2. Redistributions in binary form must reproduce the above copyright notice, this list of conditions and the following disclaimer in the documentation and/or other materials provided with the distribution.

3. Neither the name of the copyright holder nor the names of its contributors may be used to endorse or promote products derived from this software without specific prior written permission.

THIS SOFTWARE IS PROVIDED BY THE COPYRIGHT HOLDERS AND CONTRIBUTORS “AS IS” AND ANY EXPRESS OR IMPLIED WARRANTIES, INCLUDING, BUT NOT LIMITED TO, THE IMPLIED WARRANTIES OF MERCHANTABILITY AND FITNESS FOR A PARTICULAR PURPOSE ARE DISCLAIMED. IN NO EVENT SHALL THE COPYRIGHT HOLDER OR CONTRIBUTORS BE LIABLE FOR ANY DIRECT, INDIRECT, INCIDENTAL, SPECIAL, EXEMPLARY, OR CONSEQUENTIAL DAMAGES (INCLUDING, BUT NOT LIMITED TO, PROCUREMENT OF SUBSTITUTE GOODS OR SERVICES; LOSS OF USE, DATA, OR PROFITS; OR BUSINESS INTERRUPTION) HOWEVER CAUSED AND ON ANY THEORY OF LIABILITY, WHETHER IN CONTRACT, STRICT LIABILITY, OR TORT (INCLUDING NEGLIGENCE OR OTHERWISE) ARISING IN ANY WAY OUT OF THE USE OF THIS SOFTWARE, EVEN IF ADVISED OF THE POSSIBILITY OF SUCH DAMAGE.
```<|MERGE_RESOLUTION|>--- conflicted
+++ resolved
@@ -1,25 +1,24 @@
-<<<<<<< HEAD
 # CK05 Control box firmware
 
-           ▒▄,
-     ▀▓▄,   ▀▓▓▓▒▄,                                    ¬╖,
-      ╙▓▓▓▓▓▒▄▄▄▄,`╙^^        ,,,╓╓╓╖╖╖╓╓,,,,             ▀▓▓▄▄,
-        ▀▓▓▓▓▓▓▓▓▓▓▓▓▓▓▓▓▓▓▓▓▓▓▓▀▀▀▀^`^`       `└"^"¬─-    ▓▓▓▓▓▓▓▒╖
-         ▀▓▓▓▓▓▓▓▓▓▓▓▓▓▓▓▓▀▀`                           ╓▄▓▓▓▓▓▓▓▓▓▓▓▓▒╖
-          ╙▓▓▓▓▓▓▓▓▓▓▓▀╙                ╙▀█▓▓▓▓▓▓▓▓▓▓▓▓▓▓▓▓▓▓▓▓▓▓▓▓▓▓▓▓▓▓▓▄,
-            ▀▓▓▓▓▓▓▀`                         `╙▀▀▀▀▀▀▀▀▀▀▀▀▀▀▀╙^^^"▀▀▀▀▀▓▓▓▓▄,
-             ▀▓▓▓▀                                                           `▀▀▄
-              ╙▀                                                                  `
+This project aims to provide a robust and efficient solution for managing the various subsystems of a Formula SAE race car. Leveraging the STM32 microcontroller and AzureRTOS framework, this firmware ensures precise control and real-time monitoring and logging capabilities crucial for competitive racing environments.
+
+          ▒▄,
+    ▀▓▄,   ▀▓▓▓▒▄,                                    ¬╖,
+     ╙▓▓▓▓▓▒▄▄▄▄,`╙^^        ,,,╓╓╓╖╖╖╓╓,,,,             ▀▓▓▄▄,
+       ▀▓▓▓▓▓▓▓▓▓▓▓▓▓▓▓▓▓▓▓▓▓▓▓▀▀▀▀^`^`       `└"^"¬─-    ▓▓▓▓▓▓▓▒╖
+        ▀▓▓▓▓▓▓▓▓▓▓▓▓▓▓▓▓▀▀`                           ╓▄▓▓▓▓▓▓▓▓▓▓▓▓▒╖
+         ╙▓▓▓▓▓▓▓▓▓▓▓▀╙                ╙▀█▓▓▓▓▓▓▓▓▓▓▓▓▓▓▓▓▓▓▓▓▓▓▓▓▓▓▓▓▓▓▓▄,
+           ▀▓▓▓▓▓▓▀`                         `╙▀▀▀▀▀▀▀▀▀▀▀▀▀▀▀╙^^^"▀▀▀▀▀▓▓▓▓▄,
+            ▀▓▓▓▀                                                           `▀▀▄
+             ╙▀                                                                  `
 
 ## NCKU Formula Racing
--📍Tainan, Taiwan(R.O.C.)  
--📧nckufs.club@gs.ncku.edu.tw  
--🔗[Facebook](https://www.facebook.com/nckuformularacing/) | [Instagram](https://www.instagram.com/nckuformularacing/) | [Youtube](https://www.youtube.com/@nckuformularacing4968/)
-=======
-# fsae-2024
 
-The control-box firmware of the NCKU formula
->>>>>>> a2586d71
+-📍Tainan, Taiwan(R.O.C.)\
+-📧nckufs.club@gs.ncku.edu.tw\
+-🔗[Facebook](https://www.facebook.com/nckuformularacing/) |
+[Instagram](https://www.instagram.com/nckuformularacing/) |
+[Youtube](https://www.youtube.com/@nckuformularacing4968/)
 
 ## Project's File Structure
 
@@ -102,13 +101,9 @@
 
 ## Monitor
 
-<<<<<<< HEAD
-This firmware uses [Segger RTT](https://www.segger.com/products/debug-probes/j-link/technology/about-real-time-transfer/) library. If pyocd encounters a `Control Block` error, update the `RTT_ADDR` in makefile to match the `_SEGGER_RTT` address in `build/fsae-2024.map`.
-=======
 This firmware use
 [Segger RTT](https://www.segger.com/products/debug-probes/j-link/technology/about-real-time-transfer/)
 library with default CB (control block) address `0x20000000`.
->>>>>>> a2586d71
 
 ```
 $ make monitor
